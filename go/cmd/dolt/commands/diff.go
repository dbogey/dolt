--- conflicted
+++ resolved
@@ -107,11 +107,7 @@
 	ap.SupportsFlag(DataFlag, "d", "Show only the data changes, do not show the schema changes (Both shown by default).")
 	ap.SupportsFlag(SchemaFlag, "s", "Show only the schema changes, do not show the data changes (Both shown by default).")
 	ap.SupportsFlag(SummaryFlag, "", "Show summary of data changes")
-<<<<<<< HEAD
-	ap.SupportsFlag(SQLFlag, "q", "writeSQLPatch diff as a SQL patch file of INSERT/ UPDATE / DELETE statements")
-=======
 	ap.SupportsFlag(SQLFlag, "q", "Output diff as a SQL patch file of INSERT / UPDATE / DELETE statements")
->>>>>>> 36f5f518
 	ap.SupportsString(whereParam, "", "column", "filters columns based on values in the diff.  See dolt diff --help for details.")
 	ap.SupportsInt(limitParam, "", "record_count", "limits to the first N diffs.")
 	help, _ := cli.HelpAndUsagePrinters(commandStr, diffShortDesc, diffLongDesc, diffSynopsis, ap)
